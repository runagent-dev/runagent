import os
from runagent.sdk import RunAgentSDK
from runagent.sdk.rest_client import RestClient
from runagent.sdk.socket_client import SocketClient
from runagent.utils.serializer import CoreSerializer
from rich.console import Console
console = Console()


class RunAgentClient:

    def __init__(self, agent_id: str, entrypoint_tag: str, local: bool = True, host: str = None, port: int = None):
        self.sdk = RunAgentSDK()
        self.serializer = CoreSerializer()
        self.local = local
        self.agent_id = agent_id
        self.entrypoint_tag = entrypoint_tag
        
        # FIXED: Detect if this is a streaming entrypoint
        self.is_streaming = entrypoint_tag.endswith("_stream")

        if local:
            if host and port:
                agent_host = host
                agent_port = port
                console.print(f"🔌 [cyan]Using explicit address: {agent_host}:{agent_port}[/cyan]")
            else:
                agent_info = self.sdk.db_service.get_agent(agent_id)
                if not agent_info:
                    raise ValueError(f"Agent {agent_id} not found in local DB")

                self.agent_info = agent_info
                agent_host = self.agent_info["host"]
                agent_port = self.agent_info["port"]

                console.print(f"🔍 [cyan]Auto-resolved address for agent {agent_id}: {agent_host}:{agent_port}[/cyan]")

            agent_base_url_local = f"http://{agent_host}:{agent_port}"
            agent_socket_url_local = f"ws://{agent_host}:{agent_port}"

            self.rest_client = RestClient(base_url=agent_base_url_local)
            self.socket_client = SocketClient(base_socket_url=agent_socket_url_local)
        else:
            self.rest_client = RestClient(is_local=False)
            self.socket_client = SocketClient(is_local=False)

    def run(self, *input_args, **input_kwargs):
        """
        FIXED: Smart execution - automatically uses streaming or non-streaming based on entrypoint
        """
        # FIXED: If this is a streaming entrypoint, automatically use run_stream
        if self.is_streaming:
            console.print(f"[cyan]Detected streaming entrypoint, using WebSocket streaming[/cyan]")
            return self.run_stream(*input_args, **input_kwargs)
        
        # Non-streaming execution (HTTP POST)
        response = self.rest_client.run_agent(
            self.agent_id, self.entrypoint_tag, input_args=input_args, input_kwargs=input_kwargs
        )
<<<<<<< HEAD
        # Only print debug response in DISABLE_TRY_CATCH mode
        if os.getenv('DISABLE_TRY_CATCH'):
            print(f"response#######################################: {response}")
=======
        # print(f"response#######################################: {response}")
>>>>>>> 3dcd9d59
        if response.get("success"):
            # Handle new response format with nested data
            if "data" in response and "result_data" in response["data"]:
                response_data = response["data"]["result_data"].get("data")
            else:
                # Fallback to old format for backward compatibility
                response_data = response.get("output_data")
            return self.serializer.deserialize_object(response_data)

        else:
            # Handle new error format with ErrorDetail object
            error_info = response.get("error")
            if isinstance(error_info, dict) and "message" in error_info:
                # New format with ErrorDetail object
                error_message = error_info.get("message", "Unknown error")
                error_code = error_info.get("code", "UNKNOWN_ERROR")
                raise Exception(f"[{error_code}] {error_message}")
            else:
                # Fallback to old format for backward compatibility
                raise Exception(response.get("error", "Unknown error"))

    def run_stream(self, *input_args, **input_kwargs):
        """Stream agent execution results in real-time via WebSocket"""
        try:
            # FIXED: Return the generator directly, don't try to iterate here
            return self.socket_client.run_stream(
                self.agent_id, self.entrypoint_tag, input_args=input_args, input_kwargs=input_kwargs
            )
        except Exception as e:
            # Handle streaming errors with proper formatting
            raise Exception(f"Streaming failed: {str(e)}")

    def _run_stream(self, *input_args, **input_kwargs):
        """Legacy method - use run_stream instead"""
        return self.run_stream(*input_args, **input_kwargs)<|MERGE_RESOLUTION|>--- conflicted
+++ resolved
@@ -57,13 +57,9 @@
         response = self.rest_client.run_agent(
             self.agent_id, self.entrypoint_tag, input_args=input_args, input_kwargs=input_kwargs
         )
-<<<<<<< HEAD
         # Only print debug response in DISABLE_TRY_CATCH mode
         if os.getenv('DISABLE_TRY_CATCH'):
-            print(f"response#######################################: {response}")
-=======
-        # print(f"response#######################################: {response}")
->>>>>>> 3dcd9d59
+            print(f"response: {response}")
         if response.get("success"):
             # Handle new response format with nested data
             if "data" in response and "result_data" in response["data"]:
