from pathlib import Path
# from typing import Dict
import typing as t
from runagent.utils.enums.framework import Framework
from runagent.sdk.server.framework.langgraph import LangGraphExecutor
from runagent.sdk.server.framework.langchain import LangChainExecutor
from runagent.sdk.server.framework.openai import OpenAIExecutor
from runagent.sdk.server.framework.generic import GenericExecutor
from runagent.sdk.server.framework.agno import AgnoExecutor
from runagent.sdk.server.framework.llamaindex import LlamaIndexExecutor
from runagent.sdk.server.framework.autogen import AutogenExecutor
from runagent.sdk.server.framework.crewai import CrewAIExecutor
from runagent.sdk.server.framework.ag2 import AG2Executor
from runagent.sdk.server.framework.n8n import N8NExecutor
from runagent.sdk.server.framework.parlant import ParlantExecutor
from runagent.utils.schema import PythonicEntryPoint, WebHookEntryPoint


def get_executor(
    agent_dir: Path, framework: Framework, agent_entrypoints: t.Dict[str, t.Union[PythonicEntryPoint, WebHookEntryPoint]]
):
    executor_dict = {
<<<<<<< HEAD
        Framework.DEFAULT: GenericExecutor,
        Framework.OPENAI: OpenAIExecutor,
        Framework.AG2: AG2Executor,
        Framework.AGNO: AgnoExecutor,
        Framework.AUTOGEN: AutogenExecutor,
        Framework.CREWAI: CrewAIExecutor,
        Framework.LANGGRAPH: LangGraphExecutor,
        Framework.LANGCHAIN: GenericExecutor,
        Framework.LETTA: GenericExecutor,
        Framework.LLAMAINDEX: LlamaIndexExecutor,
        Framework.N8N: N8NExecutor
=======
        "default": GenericExecutor,
        "openai": OpenAIExecutor,
        "ag2": AG2Executor,
        "agno": AgnoExecutor,
        "autogen": AutogenExecutor,
        "crewai": CrewAIExecutor,
        "langgraph": LangGraphExecutor,
        "langchain": GenericExecutor,
        "letta": GenericExecutor,
        "llamaindex": LlamaIndexExecutor,
        "n8n": N8NExecutor,
        "parlant": ParlantExecutor
>>>>>>> 85ff10d0
    }
    framework_executor = executor_dict.get(framework)
    if framework_executor is None:
        raise ValueError(f"Framework {framework} not supported yet.")
    return framework_executor(agent_dir)
<|MERGE_RESOLUTION|>--- conflicted
+++ resolved
@@ -20,7 +20,6 @@
     agent_dir: Path, framework: Framework, agent_entrypoints: t.Dict[str, t.Union[PythonicEntryPoint, WebHookEntryPoint]]
 ):
     executor_dict = {
-<<<<<<< HEAD
         Framework.DEFAULT: GenericExecutor,
         Framework.OPENAI: OpenAIExecutor,
         Framework.AG2: AG2Executor,
@@ -32,20 +31,6 @@
         Framework.LETTA: GenericExecutor,
         Framework.LLAMAINDEX: LlamaIndexExecutor,
         Framework.N8N: N8NExecutor
-=======
-        "default": GenericExecutor,
-        "openai": OpenAIExecutor,
-        "ag2": AG2Executor,
-        "agno": AgnoExecutor,
-        "autogen": AutogenExecutor,
-        "crewai": CrewAIExecutor,
-        "langgraph": LangGraphExecutor,
-        "langchain": GenericExecutor,
-        "letta": GenericExecutor,
-        "llamaindex": LlamaIndexExecutor,
-        "n8n": N8NExecutor,
-        "parlant": ParlantExecutor
->>>>>>> 85ff10d0
     }
     framework_executor = executor_dict.get(framework)
     if framework_executor is None:
