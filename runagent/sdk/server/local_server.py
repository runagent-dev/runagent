--- conflicted
+++ resolved
@@ -67,13 +67,9 @@
         self.agent_config = get_agent_config(agent_path)
         self.agent_name = self.agent_config.agent_name
         self.agent_version = self.agent_config.version
-<<<<<<< HEAD
-        self.agent_framework = self.agent_config.framework
-        self.agent_architecture = self.agent_config.agent_architecture
-=======
+
         self.agent_framework = self.agent_config.framework.value
         self.agent_architecture = self.agent_config.agent_architecture  
->>>>>>> 19090c59
 
         # Install dependencies if requirements.txt exists
         self._install_dependencies()
