--- conflicted
+++ resolved
@@ -3,13 +3,8 @@
 from pathlib import Path
 from runagent.constants import AGENT_CONFIG_FILE_NAME
 from runagent.utils.imports import PackageImporter
-<<<<<<< HEAD
-from runagent.utils.schema import RunAgentConfig, PythonicEntryPoint
-from .enums import FrameworkType
-=======
 from runagent.utils.schema import RunAgentConfig
 from runagent.utils.enums.framework import Framework
->>>>>>> bdb34793
 
 
 def get_agent_config(folder_path: Path) -> t.Optional[dict]:
@@ -142,17 +137,6 @@
 
     return is_valid, details
 
-<<<<<<< HEAD
-    if isinstance(config.agent_architecture.entrypoints[0], PythonicEntryPoint):
-        is_valid, details = validate_pythonic_agent(config, dynamic_loading, folder_path)
-        return is_valid, details
-    else:
-        return True, {
-            "valid": True,
-            "error_msgs": [],
-        }
-=======
->>>>>>> bdb34793
 
 def validate_webhook_agent(config, dynamic_loading, folder_path):
     return True, dict(
