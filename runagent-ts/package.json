--- conflicted
+++ resolved
@@ -1,10 +1,6 @@
 {
   "name": "runagent",
-<<<<<<< HEAD
-  "version": "0.1.20",
-=======
   "version": "0.1.21",
->>>>>>> bdb34793
   "type": "module",
   "files": [
     "dist"
