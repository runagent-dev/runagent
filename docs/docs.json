--- conflicted
+++ resolved
@@ -127,7 +127,6 @@
             ]
           },
           {
-<<<<<<< HEAD
             "group": "Rust SDK",
             "pages": [
               "sdk/rust/getting-started",
@@ -135,7 +134,9 @@
               "sdk/rust/streaming",
               "sdk/rust/local-server",
               "sdk/rust/api-reference"
-=======
+              ]
+          },
+          {
             "group": "Go SDK",
             "pages": [
               "sdk/go/getting-started",
@@ -143,7 +144,6 @@
               "sdk/go/ag2_agno",
               "sdk/go/crewai",
               "sdk/go/autogen"
->>>>>>> 45c56552
             ]
           },
           {
