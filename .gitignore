--- conflicted
+++ resolved
@@ -149,8 +149,6 @@
 target
 
 
-<<<<<<< HEAD
-
 openapi_letta.json
 
 
@@ -158,10 +156,4 @@
 go.sum
 
 myenv/
-myvenv/
-=======
-openapi_letta.json
-
-# Go
-go.sum
->>>>>>> 0c4666da
+myvenv/