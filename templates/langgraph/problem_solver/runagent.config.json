{
  "agent_name": "problem_solver",
  "description": "A simple agent that responds to basic queries",
  "framework": "langgraph",
  "template": "problem_solver",
  "version": "1.0.0",
  "created_at": "2025-06-25 13:42:03",
  "template_source": {
    "repo_url": "https://github.com/runagent-dev/runagent.git",
    "path": "templates/langgraph/problem_solver",
    "author": "sawradip"
  },
  "agent_architecture": {
    "entrypoints": [
      {
        "file": "agents.py",
        "module": "app.invoke",
<<<<<<< HEAD
        "tag": "generic"
=======
        "tag": "basic"
>>>>>>> ca1ea0e1
      },
      {
        "file": "agents.py",
        "module": "app.stream",
<<<<<<< HEAD
        "tag": "generic_stream"
=======
        "tag": "basic_stream"
>>>>>>> ca1ea0e1
      }
    ]
  }
}<|MERGE_RESOLUTION|>--- conflicted
+++ resolved
@@ -15,20 +15,12 @@
       {
         "file": "agents.py",
         "module": "app.invoke",
-<<<<<<< HEAD
         "tag": "generic"
-=======
-        "tag": "basic"
->>>>>>> ca1ea0e1
       },
       {
         "file": "agents.py",
         "module": "app.stream",
-<<<<<<< HEAD
         "tag": "generic_stream"
-=======
-        "tag": "basic_stream"
->>>>>>> ca1ea0e1
       }
     ]
   }
