--- conflicted
+++ resolved
@@ -5,11 +5,7 @@
 
 [project]
 name = "runagent"
-<<<<<<< HEAD
-version = "0.1.20"
-=======
 version = "0.1.21"
->>>>>>> bdb34793
 description = "A command-line tool and SDK for deploying, managing, and interacting with AI agents"
 readme = "README.md"
 requires-python = ">=3.9"
@@ -107,11 +103,7 @@
 skip = ["docs"]
 
 [tool.mypy]
-<<<<<<< HEAD
-python_version = "0.1.20"
-=======
 python_version = "0.1.21"
->>>>>>> bdb34793
 warn_return_any = true
 warn_unused_configs = true
 disallow_untyped_defs = true
@@ -167,11 +159,7 @@
 
 [tool.ruff]
 line-length = 88
-<<<<<<< HEAD
-target-version = "0.1.20"
-=======
 target-version = "0.1.21"
->>>>>>> bdb34793
 select = [
     "E",   # pycodestyle errors
     "W",   # pycodestyle warnings
