[package]
name = "runagent"
<<<<<<< HEAD
version = "0.1.20"
=======
version = "0.1.21"
>>>>>>> bdb34793
edition = "2021"
description = "RunAgent SDK for Rust - Deploy and manage AI agents easily"
license = "MIT"
repository = "https://github.com/runagent-dev/runagent"
homepage = "https://runagent.ai"
documentation = "https://docs.rs/runagent"
readme = "README.md"
keywords = ["ai", "agents", "llm", "sdk", "deployment"]
categories = ["api-bindings", "development-tools", "web-programming"]
authors = ["RunAgent <runagent.live@gmail.com?>"]


[dependencies]
# Workspace dependencies
tokio = { workspace = true }
tokio-tungstenite = { workspace = true }
reqwest = { workspace = true }
axum = { workspace = true }
tower = { workspace = true }
tower-http = { workspace = true, features = ["trace"] }
hyper = { workspace = true }
serde = { workspace = true }
serde_json = { workspace = true }
serde_yaml = { workspace = true }
sqlx = { workspace = true }
uuid = { workspace = true }
anyhow = { workspace = true }
thiserror = { workspace = true }
chrono = { workspace = true }
futures = { workspace = true }
once_cell = { workspace = true }
directories = { workspace = true }
tracing = { workspace = true }
tracing-subscriber = { workspace = true }
config = { workspace = true }
dotenv = { workspace = true }
which = { workspace = true }
tempfile = { workspace = true }
async-stream = { workspace = true }

# Additional dependencies
url = "2.5"
bytes = "1.5"
mime = "0.3"
percent-encoding = "2.3"
dirs = "5.0"  # Add this line

[dev-dependencies]
tokio-test = "0.4"

# Add the features section
[features]
default = ["db", "server"]
server = []
db = []<|MERGE_RESOLUTION|>--- conflicted
+++ resolved
@@ -1,10 +1,6 @@
 [package]
 name = "runagent"
-<<<<<<< HEAD
-version = "0.1.20"
-=======
 version = "0.1.21"
->>>>>>> bdb34793
 edition = "2021"
 description = "RunAgent SDK for Rust - Deploy and manage AI agents easily"
 license = "MIT"
